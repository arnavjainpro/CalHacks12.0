"use client";

import { useState, useEffect } from 'react';
import Link from 'next/link';
import { useAccount } from 'wagmi';
import { Scanner } from '@yudiel/react-qr-scanner';
import { WalletStatus } from '@/components/WalletStatus';
import { useMyCredential } from '@/lib/hooks/useCredential';
import { useDispensePrescription, useVerifyPrescription } from '@/lib/hooks/usePrescription';
import { CredentialType, PrescriptionStatus } from '@/lib/contracts/config';
import { decodePrescriptionQR } from '@/lib/utils/qr';
import { fetchFromIPFS, PrescriptionMetadata } from '@/lib/utils/ipfs';
import { deriveEncryptionKey, decryptData, hashPatientData } from '@/lib/utils/crypto';
import DrugInformationPanel from '@/components/DrugInformationPanel';
import PrescriptionHistory from '@/components/PrescriptionHistory';

export default function DispensePrescription() {
  const { address, isConnected } = useAccount();
  const { credential, isLoading: isLoadingCredential } = useMyCredential();
  const { dispensePrescription, isPending } = useDispensePrescription();

  const [step, setStep] = useState<'scan' | 'verify' | 'dispense' | 'success'>('scan');
  const [showDrugInfo, setShowDrugInfo] = useState(false);
  const [showPatientHistory, setShowPatientHistory] = useState(false);
  // eslint-disable-next-line @typescript-eslint/no-explicit-any
  const [qrData, setQrData] = useState<any>(null);
  const [metadata, setMetadata] = useState<PrescriptionMetadata | null>(null);
  const [error, setError] = useState('');
  const [patientHistoryData, setPatientHistoryData] = useState<any[]>([]);
  const [inputMode, setInputMode] = useState<'qr' | 'json'>('qr');
  const [jsonInput, setJsonInput] = useState('');

  // Verify prescription using the smart contract
  const prescriptionIdBigInt = qrData?.prescriptionId
    ? (typeof qrData.prescriptionId === 'bigint'
        ? qrData.prescriptionId
        : typeof qrData.prescriptionId === 'number' || !isNaN(Number(qrData.prescriptionId))
          ? BigInt(qrData.prescriptionId)
          : undefined)
    : undefined;

  const {
    prescription: prescriptionData,
    isLoading: isVerifying
  } = useVerifyPrescription(
    prescriptionIdBigInt,
    qrData?.patientDataHash,
    qrData?.prescriptionDataHash
  );

  const isPharmacist = credential?.credentialType === CredentialType.Pharmacist;

  const handleScan = async (result: string) => {
    try {
      setError('');

      // Decode QR code and set to state
      // This will trigger the useVerifyPrescription hook
      const decoded = decodePrescriptionQR(result);
      setQrData(decoded);
    } catch (err) {
      console.error('Error scanning QR code:', err);
      setError((err as Error).message || 'Failed to decode QR code');
    }
  };

  const handleJsonSubmit = () => {
    try {
      setError('');
      const parsed = JSON.parse(jsonInput);

      // Validate the parsed JSON has required fields
      if (!parsed.prescriptionId || !parsed.patientDataHash || !parsed.prescriptionDataHash || !parsed.patientSecret) {
        throw new Error('Invalid JSON: Missing required fields (prescriptionId, patientDataHash, prescriptionDataHash, patientSecret)');
      }

      setQrData(parsed);
    } catch (err) {
      console.error('Error parsing JSON:', err);
      setError((err as Error).message || 'Failed to parse JSON');
    }
  };

  // When prescription is verified, fetch and decrypt metadata from IPFS
  useEffect(() => {
    const fetchMetadata = async () => {
      if (!prescriptionData || !qrData) return;

      try {
        setError('');

        // Fetch metadata from IPFS
        const ipfsData = await fetchFromIPFS<PrescriptionMetadata>(prescriptionData.ipfsCid);

        // Decrypt patient data
        const encryptionKey = deriveEncryptionKey(qrData.patientSecret as `0x${string}`);
        const decryptedMetadata = {
          ...ipfsData,
          patientName: decryptData(ipfsData.patientName, encryptionKey),
          patientDOB: decryptData(ipfsData.patientDOB, encryptionKey),
          patientID: decryptData(ipfsData.patientID, encryptionKey),
        };

        setMetadata(decryptedMetadata);
        setStep('verify');
      } catch (err) {
        console.error('Error fetching metadata:', err);
        setError((err as Error).message || 'Failed to fetch prescription details');
      }
    };

    fetchMetadata();
  }, [prescriptionData, qrData]);

  const handleDispense = async () => {
    if (!qrData) return;

    try {
      setError('');

      await dispensePrescription(
        BigInt(qrData.prescriptionId),
        qrData.patientDataHash,
        qrData.prescriptionDataHash
      );

      setStep('success');
    } catch (err) {
      console.error('Error dispensing prescription:', err);
      setError((err as Error).message || 'Failed to dispense prescription');
    }
  };

  // Load patient history - would query blockchain in production
  const loadPatientHistory = () => {
    // TODO: Implement actual patient history lookup
    // For now, pharmacists would need patient hash to query history
    setPatientHistoryData([]);
  };

  // Show loading state while checking credential
  if (isConnected && isLoadingCredential) {
    return (
      <div className="min-h-screen bg-gradient-to-b from-blue-50 to-white">
        <header className="border-b bg-white">
          <div className="container mx-auto px-4 py-4 flex justify-between items-center">
            <Link href="/" className="text-2xl font-bold text-blue-600">MedChain</Link>
            <WalletStatus />
          </div>
        </header>
        <main className="container mx-auto px-4 py-16">
          <div className="max-w-2xl mx-auto text-center">
            <div className="animate-pulse">
              <div className="text-4xl mb-4">🔍</div>
              <h2 className="text-2xl font-bold mb-2">Checking Credentials...</h2>
              <p className="text-gray-600">Please wait while we verify your access.</p>
            </div>
          </div>
        </main>
      </div>
    );
  }

  if (!isConnected || !isPharmacist) {
    return (
      <div className="min-h-screen bg-gradient-to-b from-blue-50 to-white">
        <header className="border-b bg-white">
          <div className="container mx-auto px-4 py-4 flex justify-between items-center">
            <Link href="/" className="text-2xl font-bold text-blue-600">MedChain</Link>
            <WalletStatus />
          </div>
        </header>
        <main className="container mx-auto px-4 py-16">
          <div className="max-w-2xl mx-auto text-center">
            <h2 className="text-3xl font-bold mb-4 text-red-600">Access Denied</h2>
            <p className="text-gray-600 mb-4">You need a valid Pharmacist credential to dispense prescriptions.</p>
            {!isConnected && (
              <p className="text-sm text-gray-500">Please connect your wallet above.</p>
            )}
            {isConnected && !isPharmacist && (
              <p className="text-sm text-gray-500">
                Your connected wallet ({address?.slice(0, 6)}...{address?.slice(-4)}) does not have a Pharmacist credential.
              </p>
            )}
          </div>
        </main>
      </div>
    );
  }

  if (step === 'success') {
    return (
<<<<<<< HEAD
      <div className="min-h-screen bg-gradient-to-br from-slate-50 via-white to-slate-100 dark:from-gray-900 dark:via-gray-800 dark:to-gray-900">
        <header className="border-b border-gray-200 dark:border-gray-700 bg-white dark:bg-gray-900">
=======
      <div className="min-h-screen bg-gradient-to-b from-blue-50 to-white">
        <header className="border-b bg-white">
>>>>>>> 2307a6f4
          <div className="container mx-auto px-4 py-4 flex justify-between items-center">
            <Link href="/" className="text-2xl font-bold text-blue-600">MedChain</Link>
            <WalletStatus />
          </div>
        </header>
        <main className="container mx-auto px-4 py-8">
          <div className="max-w-2xl mx-auto">
<<<<<<< HEAD
            <div className="bg-white dark:bg-gray-800 rounded-lg shadow-lg border border-gray-200 dark:border-gray-700 p-8 text-center">
              <div className="text-green-600 dark:text-green-400 text-6xl mb-4">✓</div>
              <h2 className="text-3xl font-bold mb-4 text-gray-900 dark:text-gray-100">Prescription Dispensed!</h2>
              <p className="text-gray-600 dark:text-gray-400 mb-8">
=======
            <div className="bg-white rounded-lg shadow-lg p-8 text-center">
              <div className="text-green-600 text-6xl mb-4">✓</div>
              <h2 className="text-3xl font-bold mb-4">Prescription Dispensed!</h2>
              <p className="text-gray-600 mb-8">
>>>>>>> 2307a6f4
                The prescription has been successfully marked as dispensed on the blockchain.
              </p>
              <div className="space-y-4">
                <button
                  onClick={() => {
                    setStep('scan');
                    setQrData(null);
                    setMetadata(null);
                    setJsonInput('');
                    setError('');
                  }}
<<<<<<< HEAD
                  className="w-full bg-blue-600 dark:bg-blue-700 text-white px-6 py-3 rounded-lg hover:bg-blue-700 dark:hover:bg-blue-800 transition font-medium"
=======
                  className="w-full bg-purple-600 text-white px-6 py-3 rounded-lg hover:bg-purple-700 transition font-medium"
>>>>>>> 2307a6f4
                >
                  Scan Another Prescription
                </button>
                <Link
                  href="/pharmacist"
                  className="block w-full bg-gray-200 text-gray-800 px-6 py-3 rounded-lg hover:bg-gray-300 transition font-medium"
                >
                  Return to Dashboard
                </Link>
              </div>
            </div>
          </div>
        </main>
      </div>
    );
  }

  if (step === 'verify' && metadata && prescriptionData) {
    const isExpired = BigInt(Date.now()) > prescriptionData.expiresAt * 1000n;
    const isActive = prescriptionData.status === PrescriptionStatus.Active;
    const canDispense = isActive && !isExpired;

    return (
<<<<<<< HEAD
      <div className="min-h-screen bg-gradient-to-br from-slate-50 via-white to-slate-100 dark:from-gray-900 dark:via-gray-800 dark:to-gray-900">
        <header className="border-b border-gray-200 dark:border-gray-700 bg-white dark:bg-gray-900">
=======
      <div className="min-h-screen bg-gradient-to-b from-blue-50 to-white">
        <header className="border-b bg-white">
>>>>>>> 2307a6f4
          <div className="container mx-auto px-4 py-4 flex justify-between items-center">
            <Link href="/" className="text-2xl font-bold text-blue-600">MedChain</Link>
            <WalletStatus />
          </div>
        </header>
        <main className="container mx-auto px-4 py-8">
          <div className="max-w-7xl mx-auto">
            <div className="mb-4">
              <button
<<<<<<< HEAD
                onClick={() => setStep('scan')}
                className="text-blue-600 dark:text-blue-400 hover:underline"
=======
                onClick={() => {
                  setStep('scan');
                  setShowDrugInfo(false);
                }}
                className="text-purple-600 hover:underline"
>>>>>>> 2307a6f4
              >
                ← Scan Different Prescription
              </button>
            </div>

<<<<<<< HEAD
            <div className="bg-white dark:bg-gray-800 rounded-lg shadow-lg border border-gray-200 dark:border-gray-700 p-8">
              <h2 className="text-2xl font-bold mb-6 text-gray-900 dark:text-gray-100">Prescription Details</h2>
=======
            {/* Tab Navigation */}
            <div className="bg-white rounded-lg shadow-lg mb-6">
              <nav className="flex border-b border-gray-200">
                <button
                  onClick={() => {
                    setShowDrugInfo(false);
                    setShowPatientHistory(false);
                  }}
                  className={`px-6 py-4 font-medium text-sm border-b-2 transition-colors ${
                    !showDrugInfo && !showPatientHistory
                      ? 'border-purple-500 text-purple-600'
                      : 'border-transparent text-gray-500 hover:text-gray-700'
                  }`}
                >
                  📋 Prescription Details
                </button>
                <button
                  onClick={() => {
                    setShowDrugInfo(true);
                    setShowPatientHistory(false);
                  }}
                  className={`px-6 py-4 font-medium text-sm border-b-2 transition-colors ${
                    showDrugInfo && !showPatientHistory
                      ? 'border-purple-500 text-purple-600'
                      : 'border-transparent text-gray-500 hover:text-gray-700'
                  }`}
                >
                  💊 Drug Information & Safety
                </button>
                <button
                  onClick={() => {
                    setShowDrugInfo(false);
                    setShowPatientHistory(true);
                    if (patientHistoryData.length === 0) {
                      loadPatientHistory();
                    }
                  }}
                  className={`px-6 py-4 font-medium text-sm border-b-2 transition-colors ${
                    showPatientHistory
                      ? 'border-purple-500 text-purple-600'
                      : 'border-transparent text-gray-500 hover:text-gray-700'
                  }`}
                >
                  📊 Patient History
                </button>
              </nav>
            </div>

            {/* Prescription Details View */}
            {!showDrugInfo && !showPatientHistory && (
            <div className="bg-white rounded-lg shadow-lg p-8">
              <h2 className="text-2xl font-bold mb-6">Prescription Details</h2>
>>>>>>> 2307a6f4

              {!canDispense && (
                <div className={`mb-6 p-4 rounded-lg ${isExpired ? 'bg-red-50 border border-red-200' : 'bg-yellow-50 border border-yellow-200'}`}>
                  <p className={`font-medium ${isExpired ? 'text-red-800' : 'text-yellow-800'}`}>
                    {isExpired ? '⚠️ This prescription has expired' : '⚠️ This prescription cannot be dispensed'}
                  </p>
                </div>
              )}

              <div className="space-y-6">
                <div>
<<<<<<< HEAD
                  <h3 className="font-semibold text-lg mb-3 text-gray-900 dark:text-gray-100">Patient Information</h3>
                  <div className="space-y-2 bg-gray-50 dark:bg-gray-700 p-4 rounded-lg">
                    <div>
                      <span className="text-sm text-gray-600 dark:text-gray-300">Name:</span>
                      <p className="font-medium text-gray-900 dark:text-gray-100">{metadata.patientName}</p>
                    </div>
                    <div>
                      <span className="text-sm text-gray-600 dark:text-gray-300">Date of Birth:</span>
                      <p className="font-medium text-gray-900 dark:text-gray-100">{metadata.patientDOB}</p>
                    </div>
                    <div>
                      <span className="text-sm text-gray-600 dark:text-gray-300">Patient ID:</span>
                      <p className="font-medium text-gray-900 dark:text-gray-100">{metadata.patientID}</p>
=======
                  <h3 className="font-semibold text-lg mb-3">Patient Information</h3>
                  <div className="space-y-2 bg-gray-50 p-4 rounded-lg">
                    <div>
                      <span className="text-sm text-gray-600">Name:</span>
                      <p className="font-medium">{metadata.patientName}</p>
                    </div>
                    <div>
                      <span className="text-sm text-gray-600">Date of Birth:</span>
                      <p className="font-medium">{metadata.patientDOB}</p>
                    </div>
                    <div>
                      <span className="text-sm text-gray-600">Patient ID:</span>
                      <p className="font-medium">{metadata.patientID}</p>
>>>>>>> 2307a6f4
                    </div>
                  </div>
                </div>

                <div>
                  <h3 className="font-semibold text-lg mb-3 text-gray-900 dark:text-gray-100">Medication</h3>
                  <div className="space-y-2 bg-blue-50 dark:bg-blue-900/20 p-4 rounded-lg">
                    <div>
<<<<<<< HEAD
                      <span className="text-sm text-gray-600 dark:text-gray-400">Drug:</span>
                      <p className="font-medium text-lg text-gray-900 dark:text-gray-100">{metadata.medication}</p>
                    </div>
                    <div>
                      <span className="text-sm text-gray-600 dark:text-gray-400">Dosage:</span>
                      <p className="font-medium text-gray-900 dark:text-gray-100">{metadata.dosage}</p>
                    </div>
                    <div>
                      <span className="text-sm text-gray-600 dark:text-gray-400">Quantity:</span>
                      <p className="font-medium text-gray-900 dark:text-gray-100">{metadata.quantity}</p>
                    </div>
                    <div>
                      <span className="text-sm text-gray-600 dark:text-gray-400">Refills:</span>
                      <p className="font-medium text-gray-900 dark:text-gray-100">{metadata.refills}</p>
=======
                      <span className="text-sm text-gray-600">Drug:</span>
                      <p className="font-medium text-lg">{metadata.medication}</p>
                    </div>
                    <div>
                      <span className="text-sm text-gray-600">Dosage:</span>
                      <p className="font-medium">{metadata.dosage}</p>
                    </div>
                    <div>
                      <span className="text-sm text-gray-600">Quantity:</span>
                      <p className="font-medium">{metadata.quantity}</p>
                    </div>
                    <div>
                      <span className="text-sm text-gray-600">Refills:</span>
                      <p className="font-medium">{metadata.refills}</p>
>>>>>>> 2307a6f4
                    </div>
                  </div>
                </div>

                <div>
<<<<<<< HEAD
                  <h3 className="font-semibold text-lg mb-3 text-gray-900 dark:text-gray-100">Instructions</h3>
                  <div className="bg-gray-50 dark:bg-gray-700 p-4 rounded-lg">
                    <p className="text-gray-900 dark:text-gray-100">{metadata.instructions}</p>
=======
                  <h3 className="font-semibold text-lg mb-3">Instructions</h3>
                  <div className="bg-gray-50 p-4 rounded-lg">
                    <p>{metadata.instructions}</p>
>>>>>>> 2307a6f4
                  </div>
                </div>

                <div>
                  <h3 className="font-semibold text-lg mb-3 text-gray-900 dark:text-gray-100">Prescription Status</h3>
                  <div className="space-y-2">
                    <div className="flex justify-between">
<<<<<<< HEAD
                      <span className="text-gray-600 dark:text-gray-300">Issued:</span>
                      <span className="font-medium text-gray-900 dark:text-gray-100">
=======
                      <span className="text-gray-600">Issued:</span>
                      <span className="font-medium">
>>>>>>> 2307a6f4
                        {new Date(Number(prescriptionData.issuedAt) * 1000).toLocaleDateString()}
                      </span>
                    </div>
                    <div className="flex justify-between">
<<<<<<< HEAD
                      <span className="text-gray-600 dark:text-gray-300">Expires:</span>
                      <span className="font-medium text-gray-900 dark:text-gray-100">
=======
                      <span className="text-gray-600">Expires:</span>
                      <span className="font-medium">
>>>>>>> 2307a6f4
                        {new Date(Number(prescriptionData.expiresAt) * 1000).toLocaleDateString()}
                      </span>
                    </div>
                    <div className="flex justify-between">
<<<<<<< HEAD
                      <span className="text-gray-600 dark:text-gray-300">Status:</span>
                      <span className={`font-medium ${isActive ? 'text-green-600 dark:text-green-400' : 'text-red-600 dark:text-red-400'}`}>
=======
                      <span className="text-gray-600">Status:</span>
                      <span className={`font-medium ${isActive ? 'text-green-600' : 'text-red-600'}`}>
>>>>>>> 2307a6f4
                        {isActive ? 'Active' : 'Not Active'}
                      </span>
                    </div>
                  </div>
                </div>
              </div>

              {error && (
                <div className="mt-6 bg-red-50 dark:bg-red-900/20 border border-red-200 dark:border-red-700 rounded-lg p-4 text-red-800 dark:text-red-200">
                  {error}
                </div>
              )}

              <div className="mt-8">
                <button
                  onClick={handleDispense}
                  disabled={!canDispense || isPending}
                  className="w-full bg-blue-600 dark:bg-blue-700 text-white px-6 py-3 rounded-lg hover:bg-blue-700 dark:hover:bg-blue-800 transition font-medium disabled:bg-gray-400 disabled:cursor-not-allowed"
                >
                  {isPending ? 'Dispensing...' : 'Confirm & Dispense'}
                </button>
              </div>
            </div>
            )}

            {/* Drug Information View */}
            {showDrugInfo && !showPatientHistory && (
              <div>
                <DrugInformationPanel
                  medication={metadata.medication}
                  dosage={metadata.dosage}
                  patientContext={`Patient: ${metadata.patientName} (DOB: ${metadata.patientDOB})`}
                />

                <div className="mt-6 bg-purple-50 border border-purple-200 rounded-lg p-6">
                  <h3 className="text-lg font-semibold text-purple-900 mb-3">Pharmacist Safety Checklist</h3>
                  <div className="space-y-2">
                    <label className="flex items-center text-purple-800">
                      <input type="checkbox" className="mr-3 h-5 w-5" />
                      <span>Verified patient identity and prescription authenticity</span>
                    </label>
                    <label className="flex items-center text-purple-800">
                      <input type="checkbox" className="mr-3 h-5 w-5" />
                      <span>Reviewed drug information and potential interactions</span>
                    </label>
                    <label className="flex items-center text-purple-800">
                      <input type="checkbox" className="mr-3 h-5 w-5" />
                      <span>Confirmed dosage and quantity are appropriate</span>
                    </label>
                    <label className="flex items-center text-purple-800">
                      <input type="checkbox" className="mr-3 h-5 w-5" />
                      <span>Counseled patient on proper medication use</span>
                    </label>
                    <label className="flex items-center text-purple-800">
                      <input type="checkbox" className="mr-3 h-5 w-5" />
                      <span>Verified no contraindications or allergies</span>
                    </label>
                  </div>
                  <div className="mt-4 pt-4 border-t border-purple-300">
                    <button
                      onClick={() => setShowDrugInfo(false)}
                      className="w-full bg-purple-600 text-white px-6 py-3 rounded-lg hover:bg-purple-700 transition font-medium"
                    >
                      Return to Prescription & Dispense
                    </button>
                  </div>
                </div>
              </div>
            )}

            {/* Patient History View */}
            {showPatientHistory && (
              <div className="space-y-6">
                <div className="bg-white rounded-lg shadow p-6">
                  <h2 className="text-2xl font-bold mb-4">Patient Prescription History</h2>
                  <p className="text-gray-600 mb-4">
                    Complete prescription history for {metadata.patientName}
                  </p>
                  <div className="bg-purple-50 border border-purple-200 rounded-lg p-4">
                    <p className="text-sm text-purple-800">
                      <strong>Pharmacist Note:</strong> Review patient's prescription history to check for potential drug interactions, duplicate therapy, or unusual patterns before dispensing.
                    </p>
                  </div>
                </div>

                {patientHistoryData.length > 0 ? (
                  <PrescriptionHistory
                    prescriptions={patientHistoryData}
                    patientSecret={undefined}
                  />
                ) : (
                  <div className="bg-white rounded-lg shadow p-8 text-center">
                    <p className="text-gray-600">Loading patient history...</p>
                  </div>
                )}

                <div className="bg-white rounded-lg shadow p-6">
                  <button
                    onClick={() => setShowPatientHistory(false)}
                    className="w-full bg-purple-600 text-white px-6 py-3 rounded-lg hover:bg-purple-700 transition font-medium"
                  >
                    Return to Prescription & Dispense
                  </button>
                </div>
              </div>
            )}
          </div>
        </main>
      </div>
    );
  }

  return (
    <div className="min-h-screen bg-gradient-to-br from-slate-50 via-white to-slate-100 dark:from-gray-900 dark:via-gray-800 dark:to-gray-900">
      <header className="border-b border-gray-200 dark:border-gray-700 bg-white dark:bg-gray-900">
        <div className="container mx-auto px-4 py-4 flex justify-between items-center">
          <Link href="/" className="text-2xl font-bold text-blue-600 dark:text-blue-400">MedChain</Link>
          <WalletStatus />
        </div>
      </header>

      <main className="container mx-auto px-4 py-8">
        <div className="max-w-2xl mx-auto">
          <div className="mb-8">
            <Link href="/pharmacist" className="text-blue-600 dark:text-blue-400 hover:underline mb-4 inline-block">
              ← Back to Dashboard
            </Link>
            <h1 className="text-4xl font-bold text-gray-900 dark:text-gray-100">Scan Prescription</h1>
            <p className="text-gray-600 dark:text-gray-400 mt-2">
              Scan the patient's prescription QR code to verify and dispense
            </p>
          </div>

<<<<<<< HEAD
          <div className="bg-white dark:bg-gray-800 rounded-lg shadow-lg border border-gray-200 dark:border-gray-700 p-8">
=======
          <div className="bg-white rounded-lg shadow-lg p-8">
>>>>>>> 2307a6f4
            <div className="mb-6">
              <h2 className="text-xl font-semibold mb-4 text-gray-900 dark:text-gray-100">Scan Prescription</h2>

              {/* Toggle between QR and JSON input */}
              <div className="flex gap-2 mb-4">
                <button
                  onClick={() => setInputMode('qr')}
                  className={`px-4 py-2 rounded-lg font-medium transition ${
                    inputMode === 'qr'
                      ? 'bg-blue-600 dark:bg-blue-700 text-white'
                      : 'bg-gray-200 dark:bg-gray-700 text-gray-700 dark:text-gray-300 hover:bg-gray-300 dark:hover:bg-gray-600'
                  }`}
                >
                  📷 QR Scanner
                </button>
                <button
                  onClick={() => setInputMode('json')}
                  className={`px-4 py-2 rounded-lg font-medium transition ${
                    inputMode === 'json'
                      ? 'bg-blue-600 dark:bg-blue-700 text-white'
                      : 'bg-gray-200 dark:bg-gray-700 text-gray-700 dark:text-gray-300 hover:bg-gray-300 dark:hover:bg-gray-600'
                  }`}
                >
                  📋 Paste JSON
                </button>
              </div>

              <p className="text-sm text-gray-600">
                {inputMode === 'qr'
                  ? 'Position the QR code within the camera frame'
                  : 'Paste the prescription JSON data below'}
              </p>
            </div>

            {inputMode === 'qr' ? (
              <div className="aspect-square max-w-md mx-auto bg-gray-100 rounded-lg overflow-hidden">
                <Scanner
                  onScan={(result) => {
                    if (result && result.length > 0) {
                      handleScan(result[0].rawValue);
                    }
                  }}
                  onError={(error) => {
                    console.error('Scanner error:', error);
                    setError('Camera access denied or not available');
                  }}
                  formats={['qr_code']}
                  constraints={{
                    facingMode: 'environment',
                  }}
                />
              </div>
            ) : (
              <div className="space-y-4">
                <textarea
                  value={jsonInput}
                  onChange={(e) => setJsonInput(e.target.value)}
                  placeholder='{"prescriptionId":"1","patientDataHash":"0x...","prescriptionDataHash":"0x...","patientSecret":"0x..."}'
                  className="w-full h-48 p-4 border border-gray-300 dark:border-gray-600 bg-white dark:bg-gray-700 text-gray-900 dark:text-gray-100 rounded-lg font-mono text-sm focus:ring-2 focus:ring-blue-500 dark:focus:ring-blue-600 focus:border-blue-500 dark:focus:border-blue-600"
                />
                <button
                  onClick={handleJsonSubmit}
                  disabled={!jsonInput.trim()}
                  className="w-full bg-blue-600 dark:bg-blue-700 text-white px-6 py-3 rounded-lg hover:bg-blue-700 dark:hover:bg-blue-800 transition font-medium disabled:bg-gray-400 disabled:cursor-not-allowed"
                >
                  Verify Prescription
                </button>
              </div>
            )}

            {error && (
              <div className="mt-6 bg-red-50 dark:bg-red-900/20 border border-red-200 dark:border-red-700 rounded-lg p-4 text-red-800 dark:text-red-200">
                {error}
              </div>
            )}

            {isVerifying && (
              <div className="mt-6 text-center">
                <p className="text-gray-600">Verifying prescription on blockchain...</p>
              </div>
            )}
          </div>
        </div>
      </main>
    </div>
  );
}<|MERGE_RESOLUTION|>--- conflicted
+++ resolved
@@ -190,13 +190,8 @@
 
   if (step === 'success') {
     return (
-<<<<<<< HEAD
       <div className="min-h-screen bg-gradient-to-br from-slate-50 via-white to-slate-100 dark:from-gray-900 dark:via-gray-800 dark:to-gray-900">
         <header className="border-b border-gray-200 dark:border-gray-700 bg-white dark:bg-gray-900">
-=======
-      <div className="min-h-screen bg-gradient-to-b from-blue-50 to-white">
-        <header className="border-b bg-white">
->>>>>>> 2307a6f4
           <div className="container mx-auto px-4 py-4 flex justify-between items-center">
             <Link href="/" className="text-2xl font-bold text-blue-600">MedChain</Link>
             <WalletStatus />
@@ -204,17 +199,10 @@
         </header>
         <main className="container mx-auto px-4 py-8">
           <div className="max-w-2xl mx-auto">
-<<<<<<< HEAD
             <div className="bg-white dark:bg-gray-800 rounded-lg shadow-lg border border-gray-200 dark:border-gray-700 p-8 text-center">
               <div className="text-green-600 dark:text-green-400 text-6xl mb-4">✓</div>
               <h2 className="text-3xl font-bold mb-4 text-gray-900 dark:text-gray-100">Prescription Dispensed!</h2>
               <p className="text-gray-600 dark:text-gray-400 mb-8">
-=======
-            <div className="bg-white rounded-lg shadow-lg p-8 text-center">
-              <div className="text-green-600 text-6xl mb-4">✓</div>
-              <h2 className="text-3xl font-bold mb-4">Prescription Dispensed!</h2>
-              <p className="text-gray-600 mb-8">
->>>>>>> 2307a6f4
                 The prescription has been successfully marked as dispensed on the blockchain.
               </p>
               <div className="space-y-4">
@@ -226,11 +214,7 @@
                     setJsonInput('');
                     setError('');
                   }}
-<<<<<<< HEAD
                   className="w-full bg-blue-600 dark:bg-blue-700 text-white px-6 py-3 rounded-lg hover:bg-blue-700 dark:hover:bg-blue-800 transition font-medium"
-=======
-                  className="w-full bg-purple-600 text-white px-6 py-3 rounded-lg hover:bg-purple-700 transition font-medium"
->>>>>>> 2307a6f4
                 >
                   Scan Another Prescription
                 </button>
@@ -254,13 +238,8 @@
     const canDispense = isActive && !isExpired;
 
     return (
-<<<<<<< HEAD
       <div className="min-h-screen bg-gradient-to-br from-slate-50 via-white to-slate-100 dark:from-gray-900 dark:via-gray-800 dark:to-gray-900">
         <header className="border-b border-gray-200 dark:border-gray-700 bg-white dark:bg-gray-900">
-=======
-      <div className="min-h-screen bg-gradient-to-b from-blue-50 to-white">
-        <header className="border-b bg-white">
->>>>>>> 2307a6f4
           <div className="container mx-auto px-4 py-4 flex justify-between items-center">
             <Link href="/" className="text-2xl font-bold text-blue-600">MedChain</Link>
             <WalletStatus />
@@ -270,78 +249,15 @@
           <div className="max-w-7xl mx-auto">
             <div className="mb-4">
               <button
-<<<<<<< HEAD
                 onClick={() => setStep('scan')}
                 className="text-blue-600 dark:text-blue-400 hover:underline"
-=======
-                onClick={() => {
-                  setStep('scan');
-                  setShowDrugInfo(false);
-                }}
-                className="text-purple-600 hover:underline"
->>>>>>> 2307a6f4
               >
                 ← Scan Different Prescription
               </button>
             </div>
 
-<<<<<<< HEAD
             <div className="bg-white dark:bg-gray-800 rounded-lg shadow-lg border border-gray-200 dark:border-gray-700 p-8">
               <h2 className="text-2xl font-bold mb-6 text-gray-900 dark:text-gray-100">Prescription Details</h2>
-=======
-            {/* Tab Navigation */}
-            <div className="bg-white rounded-lg shadow-lg mb-6">
-              <nav className="flex border-b border-gray-200">
-                <button
-                  onClick={() => {
-                    setShowDrugInfo(false);
-                    setShowPatientHistory(false);
-                  }}
-                  className={`px-6 py-4 font-medium text-sm border-b-2 transition-colors ${
-                    !showDrugInfo && !showPatientHistory
-                      ? 'border-purple-500 text-purple-600'
-                      : 'border-transparent text-gray-500 hover:text-gray-700'
-                  }`}
-                >
-                  📋 Prescription Details
-                </button>
-                <button
-                  onClick={() => {
-                    setShowDrugInfo(true);
-                    setShowPatientHistory(false);
-                  }}
-                  className={`px-6 py-4 font-medium text-sm border-b-2 transition-colors ${
-                    showDrugInfo && !showPatientHistory
-                      ? 'border-purple-500 text-purple-600'
-                      : 'border-transparent text-gray-500 hover:text-gray-700'
-                  }`}
-                >
-                  💊 Drug Information & Safety
-                </button>
-                <button
-                  onClick={() => {
-                    setShowDrugInfo(false);
-                    setShowPatientHistory(true);
-                    if (patientHistoryData.length === 0) {
-                      loadPatientHistory();
-                    }
-                  }}
-                  className={`px-6 py-4 font-medium text-sm border-b-2 transition-colors ${
-                    showPatientHistory
-                      ? 'border-purple-500 text-purple-600'
-                      : 'border-transparent text-gray-500 hover:text-gray-700'
-                  }`}
-                >
-                  📊 Patient History
-                </button>
-              </nav>
-            </div>
-
-            {/* Prescription Details View */}
-            {!showDrugInfo && !showPatientHistory && (
-            <div className="bg-white rounded-lg shadow-lg p-8">
-              <h2 className="text-2xl font-bold mb-6">Prescription Details</h2>
->>>>>>> 2307a6f4
 
               {!canDispense && (
                 <div className={`mb-6 p-4 rounded-lg ${isExpired ? 'bg-red-50 border border-red-200' : 'bg-yellow-50 border border-yellow-200'}`}>
@@ -353,7 +269,6 @@
 
               <div className="space-y-6">
                 <div>
-<<<<<<< HEAD
                   <h3 className="font-semibold text-lg mb-3 text-gray-900 dark:text-gray-100">Patient Information</h3>
                   <div className="space-y-2 bg-gray-50 dark:bg-gray-700 p-4 rounded-lg">
                     <div>
@@ -367,21 +282,6 @@
                     <div>
                       <span className="text-sm text-gray-600 dark:text-gray-300">Patient ID:</span>
                       <p className="font-medium text-gray-900 dark:text-gray-100">{metadata.patientID}</p>
-=======
-                  <h3 className="font-semibold text-lg mb-3">Patient Information</h3>
-                  <div className="space-y-2 bg-gray-50 p-4 rounded-lg">
-                    <div>
-                      <span className="text-sm text-gray-600">Name:</span>
-                      <p className="font-medium">{metadata.patientName}</p>
-                    </div>
-                    <div>
-                      <span className="text-sm text-gray-600">Date of Birth:</span>
-                      <p className="font-medium">{metadata.patientDOB}</p>
-                    </div>
-                    <div>
-                      <span className="text-sm text-gray-600">Patient ID:</span>
-                      <p className="font-medium">{metadata.patientID}</p>
->>>>>>> 2307a6f4
                     </div>
                   </div>
                 </div>
@@ -390,7 +290,6 @@
                   <h3 className="font-semibold text-lg mb-3 text-gray-900 dark:text-gray-100">Medication</h3>
                   <div className="space-y-2 bg-blue-50 dark:bg-blue-900/20 p-4 rounded-lg">
                     <div>
-<<<<<<< HEAD
                       <span className="text-sm text-gray-600 dark:text-gray-400">Drug:</span>
                       <p className="font-medium text-lg text-gray-900 dark:text-gray-100">{metadata.medication}</p>
                     </div>
@@ -405,36 +304,14 @@
                     <div>
                       <span className="text-sm text-gray-600 dark:text-gray-400">Refills:</span>
                       <p className="font-medium text-gray-900 dark:text-gray-100">{metadata.refills}</p>
-=======
-                      <span className="text-sm text-gray-600">Drug:</span>
-                      <p className="font-medium text-lg">{metadata.medication}</p>
-                    </div>
-                    <div>
-                      <span className="text-sm text-gray-600">Dosage:</span>
-                      <p className="font-medium">{metadata.dosage}</p>
-                    </div>
-                    <div>
-                      <span className="text-sm text-gray-600">Quantity:</span>
-                      <p className="font-medium">{metadata.quantity}</p>
-                    </div>
-                    <div>
-                      <span className="text-sm text-gray-600">Refills:</span>
-                      <p className="font-medium">{metadata.refills}</p>
->>>>>>> 2307a6f4
                     </div>
                   </div>
                 </div>
 
                 <div>
-<<<<<<< HEAD
                   <h3 className="font-semibold text-lg mb-3 text-gray-900 dark:text-gray-100">Instructions</h3>
                   <div className="bg-gray-50 dark:bg-gray-700 p-4 rounded-lg">
                     <p className="text-gray-900 dark:text-gray-100">{metadata.instructions}</p>
-=======
-                  <h3 className="font-semibold text-lg mb-3">Instructions</h3>
-                  <div className="bg-gray-50 p-4 rounded-lg">
-                    <p>{metadata.instructions}</p>
->>>>>>> 2307a6f4
                   </div>
                 </div>
 
@@ -442,35 +319,20 @@
                   <h3 className="font-semibold text-lg mb-3 text-gray-900 dark:text-gray-100">Prescription Status</h3>
                   <div className="space-y-2">
                     <div className="flex justify-between">
-<<<<<<< HEAD
                       <span className="text-gray-600 dark:text-gray-300">Issued:</span>
                       <span className="font-medium text-gray-900 dark:text-gray-100">
-=======
-                      <span className="text-gray-600">Issued:</span>
-                      <span className="font-medium">
->>>>>>> 2307a6f4
                         {new Date(Number(prescriptionData.issuedAt) * 1000).toLocaleDateString()}
                       </span>
                     </div>
                     <div className="flex justify-between">
-<<<<<<< HEAD
                       <span className="text-gray-600 dark:text-gray-300">Expires:</span>
                       <span className="font-medium text-gray-900 dark:text-gray-100">
-=======
-                      <span className="text-gray-600">Expires:</span>
-                      <span className="font-medium">
->>>>>>> 2307a6f4
                         {new Date(Number(prescriptionData.expiresAt) * 1000).toLocaleDateString()}
                       </span>
                     </div>
                     <div className="flex justify-between">
-<<<<<<< HEAD
                       <span className="text-gray-600 dark:text-gray-300">Status:</span>
                       <span className={`font-medium ${isActive ? 'text-green-600 dark:text-green-400' : 'text-red-600 dark:text-red-400'}`}>
-=======
-                      <span className="text-gray-600">Status:</span>
-                      <span className={`font-medium ${isActive ? 'text-green-600' : 'text-red-600'}`}>
->>>>>>> 2307a6f4
                         {isActive ? 'Active' : 'Not Active'}
                       </span>
                     </div>
@@ -604,11 +466,7 @@
             </p>
           </div>
 
-<<<<<<< HEAD
           <div className="bg-white dark:bg-gray-800 rounded-lg shadow-lg border border-gray-200 dark:border-gray-700 p-8">
-=======
-          <div className="bg-white rounded-lg shadow-lg p-8">
->>>>>>> 2307a6f4
             <div className="mb-6">
               <h2 className="text-xl font-semibold mb-4 text-gray-900 dark:text-gray-100">Scan Prescription</h2>
 
